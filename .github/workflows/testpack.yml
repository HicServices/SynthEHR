name: Build, test and package

on: push

jobs:
  package:
    runs-on: ubuntu-20.04
    steps:
<<<<<<< HEAD
      - uses: actions/checkout@v2
      - uses: actions/cache@v3
        with:
          path: ~/.nuget/packages
          key: ${{ runner.os }}-nuget-${{ hashFiles('**/*.csproj') }}
          restore-keys: |
            ${{ runner.os }}-nuget-
      - uses: actions/setup-dotnet@v1
        with:
          dotnet-version: '6.0.x'
=======
      - uses: actions/checkout@v3
>>>>>>> 2e7ed283
      - name: Test
        run: dotnet test --nologo
      - name: Package
        run: |
          dotnet publish BadMedicine/BadMedicine.csproj -o linux-x64 -r linux-x64 -c Release --self-contained --nologo -p:PublishSingleFile=true
          dotnet publish BadMedicine/BadMedicine.csproj -o win-x64 -r win-x64 -c Release --self-contained --nologo -p:PublishSingleFile=true
          dotnet pack BadMedicine.Core/BadMedicine.Core.csproj -p:PackageVersion=$(fgrep AssemblyInformationalVersion SharedAssemblyInfo.cs|cut -d'"' -f2) -o . --include-source --include-symbols --nologo -c Release
          tar czf badmedicine-cli-linux-x64.tgz ./linux-x64
          zip -9rj badmedicine-cli-win-x64.zip win-x64
      - name: Nuget push
        if: contains(github.ref,'refs/tags/')
        run: nuget push HIC.*.nupkg -skipDuplicate -Source https://api.nuget.org/v3/index.json -ApiKey ${{ secrets.NUGET_KEY }}
      - name: Upload release binaries
        uses: svenstaro/upload-release-action@2.2.1
        if: contains(github.ref, 'refs/tags/v')
        with:
          repo_token: ${{ secrets.GITHUB_TOKEN }}
          file: badmedicine-cli-*
          tag: ${{ github.ref }}
          overwrite: true
          file_glob: true<|MERGE_RESOLUTION|>--- conflicted
+++ resolved
@@ -6,8 +6,7 @@
   package:
     runs-on: ubuntu-20.04
     steps:
-<<<<<<< HEAD
-      - uses: actions/checkout@v2
+      - uses: actions/checkout@v3
       - uses: actions/cache@v3
         with:
           path: ~/.nuget/packages
@@ -17,9 +16,6 @@
       - uses: actions/setup-dotnet@v1
         with:
           dotnet-version: '6.0.x'
-=======
-      - uses: actions/checkout@v3
->>>>>>> 2e7ed283
       - name: Test
         run: dotnet test --nologo
       - name: Package
