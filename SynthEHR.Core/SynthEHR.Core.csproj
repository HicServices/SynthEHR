﻿<Project Sdk="Microsoft.NET.Sdk">
  <PropertyGroup>
    <Title>HIC.SynthEHR</Title>
    <PackageLicenseExpression>GPL-3.0-or-later</PackageLicenseExpression>
    <PackageProjectUrl>https://github.com/HicServices/SynthEHR</PackageProjectUrl>
    <PackageTags>Test Data,Random,Synthetic Data,EHR,Electronic Health Record</PackageTags>
    <Copyright>Copyright 2019</Copyright>
    <PackageId>HIC.SynthEHR</PackageId>
    <Authors>Health Informatics Centre - University of Dundee</Authors>
    <TargetFramework>net8.0</TargetFramework>
    <AutoGenerateBindingRedirects>true</AutoGenerateBindingRedirects>
    <OutputType>Library</OutputType>
    <GenerateAssemblyInfo>false</GenerateAssemblyInfo>
    <DebugType>embedded</DebugType>
    <GenerateDocumentationFile>true</GenerateDocumentationFile>
    <RootNamespace>SynthEHR</RootNamespace>
    <AssemblyName>SynthEHR.Core</AssemblyName>
    <LangVersion>latest</LangVersion>
    <Description>
      Library and CLI for randomly generating medical data like you might get out of an Electronic Health Records (EHR) system. It is intended for generating data for demos and testing ETL / cohort generation/ data management tools.

      SynthEHR differs from other random data generators e.g. Mockaroo, SQL Data Generator etc in that data generated is based on (simple) models generated from live EHR datasets collected for over 30 years in Tayside and Fife (UK). This makes the data generated recognisable (codes used, frequency of codes etc) from a clinical perspective and representative of the problems (ontology mapping etc) that data analysts would encounter working with real medical data..
    </Description>
    <IsAotCompatible>true</IsAotCompatible>
    <EnableTrimAnalyzer>true</EnableTrimAnalyzer>
    <PackageReadmeFile>README.md</PackageReadmeFile>
  </PropertyGroup>
  <PropertyGroup Condition="'$(Configuration)|$(Platform)' == 'Test|AnyCPU'">
    <DebugSymbols>true</DebugSymbols>
    <DefineConstants>DEBUG;TRACE</DefineConstants>
    <CodeAnalysisRuleSet>MinimumRecommendedRules.ruleset</CodeAnalysisRuleSet>
  </PropertyGroup>
  <ItemGroup>
    <None Remove="Datasets\Aggregates.zip" />
    <None Remove="Datasets\HospitalAdmissionsOperations.csv" />
    <None Remove="Datasets\Maternity.csv" />
  </ItemGroup>
  <ItemGroup>
    <Compile Include="..\SharedAssemblyInfo.cs" Link="SharedAssemblyInfo.cs" />
  </ItemGroup>
  <ItemGroup>
    <EmbeddedResource Include="..\Datasets.doc.xml" Link="Datasets.doc.xml" />
    <EmbeddedResource Include="Datasets\Aggregates.zip" />
    <EmbeddedResource Include="Datasets\Maternity.csv" />
  </ItemGroup>
  <ItemGroup>
    <PackageReference Include="CsvHelper" Version="33.0.1" />
<<<<<<< HEAD
    <PackageReference Include="Equ" Version="2.3.0" />
=======
    <PackageReference Include="Generator.Equals" Version="3.1.1" />
    <PackageReference Include="MathNet.Numerics" Version="5.0.0" />
>>>>>>> 6ff638b2
    <PackageReference Include="Microsoft.SourceLink.GitHub" Version="8.0.0" PrivateAssets="All" />
  </ItemGroup>
  <ItemGroup>
    <Folder Include="Properties\" />
    <None Include="..\README.md" Pack="true" PackagePath="\" />
  </ItemGroup>
</Project><|MERGE_RESOLUTION|>--- conflicted
+++ resolved
@@ -45,12 +45,8 @@
   </ItemGroup>
   <ItemGroup>
     <PackageReference Include="CsvHelper" Version="33.0.1" />
-<<<<<<< HEAD
-    <PackageReference Include="Equ" Version="2.3.0" />
-=======
     <PackageReference Include="Generator.Equals" Version="3.1.1" />
     <PackageReference Include="MathNet.Numerics" Version="5.0.0" />
->>>>>>> 6ff638b2
     <PackageReference Include="Microsoft.SourceLink.GitHub" Version="8.0.0" PrivateAssets="All" />
   </ItemGroup>
   <ItemGroup>
